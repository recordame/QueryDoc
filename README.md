--- conflicted
+++ resolved
@@ -116,11 +116,9 @@
 
 • FastAPI: A simple REST API server.
 
-<<<<<<< HEAD
+
 • Gradio: Provides the interactive web demo.
-=======
-• Gradio: Interactive web UI for demos.
->>>>>>> cd6fe1bb
+
 
 
 ## Notes

# QueryDoc

This project is an example chatbot that analyzes PDF documents using an embedding model and generates LLM answers through a Coarse-to-Fine search (RAG) approach.

## QueryDoc
```bash
QueryDoc/
├─ scripts/
│   ├─ pdf_extractor.py
│   ├─ chunker.py
│   ├─ build_index.py
│   └─ section_rep_builder.py
├─ src/
│   ├─ inference/
│   │   ├─ embedding_model.py
│   │   └─ llm_model.py
│   ├─ search/
│   │   ├─ section_coarse_search.py
│   │   ├─ fine_search.py
│   │   └─ vector_search.py
│   ├─ chatbot.py
│   └─ utils/
│       ├─ init.py
│       └─ text_cleaning.py
├─ data/
│   ├─ chunks/
│   ├─ index/
│   └─ original/
│       └─ sample.pdf
├─ app.py
├─ requirements.txt
└─ README.md
```

## Installation and Execution

1. Create a virtual environment and install libraries
```bash
python -m venv venv
source venv/bin/activate
pip install -r requirements.txt
```
(On Windows, activate with .\venv\Scripts\activate or a similar command.)

2.	Extract PDF & Split into Chunks
```bash
python scripts/pdf_extractor.py
python scripts/chunker.py
```
•	After execution, JSON files will be created in data/extracted/*.json and data/chunks/*.json.

3.	Build Embeddings
```bash
python scripts/build_index.py
```
•	This generates data/index/*_vectors.json.

4.	Generate Section Representative Vectors
```bash
python scripts/section_rep_builder.py
```
•	This creates files like sections_with_emb.json.


5. Directly Testing chatbot.py

To test the chatbot interactively, run:
```bash
python src/chatbot.py
```

•	Then type your question (e.g., “Explain Chapter 1.”) and press Enter. 

•	Type “exit” to quit.

The system prompt used by the chatbot can be customized by editing `DEFAULT_SYSTEM_PROMPT` in `src/chatbot.py` or by passing a custom prompt when creating a `PDFChatBot` instance.

6.	Run the Chatbot Server
```bash
python app.py
```
    
• A FastAPI server will run at http://0.0.0.0:8000 (default port).

• You can send a JSON-formatted question to the POST /ask endpoint to receive an answer.

7. Launch the Web Demo
```bash
python web_demo.py
```

• A browser window will appear allowing you to upload a PDF and edit the system prompt before asking questions.

8. Example API Request
```bash
curl -X POST http://localhost:8000/ask \
  -H "Content-Type: application/json" \
  -d '{"question": "What's egocentric AI agent?"}'
```

8. Run the Web Demo
```bash
python web_demo.py
```
<<<<<<< HEAD
* Sign in with the default credentials `admin`/`password`.
* Uploaded PDFs are saved under `data/user_uploads/<username>`.
* You can modify the system prompt in `src/chatbot.py` or provide one in the web interface.
=======
• Use the login form (default credentials: admin / password) and upload a PDF. You can modify the "System Prompt" field to test different instructions. Uploaded files are stored in `data/user_uploads/<username>`.

The default prompt used by the chatbot is defined as `DEFAULT_SYSTEM_PROMPT` in `src/chatbot.py`. You may edit this constant or pass your own prompt when creating `PDFChatBot`.
>>>>>>> b2d6b515

## Key Libraries

• PyMuPDF (fitz): Extracts PDF text and table of contents (ToC).

• SentenceTransformers: Loads the e5-large-v2 embedding model.

• Transformers: Provides the local LLM (e.g., EXAONE-Deep-2.4B).

• FastAPI: A simple REST API server.

• Gradio: Interactive web demo framework.


• Gradio: Provides the interactive web demo.



## Notes

• Models such as e5-large-v2 and EXAONE-Deep-2.4B may take some time to download the first time they are loaded.

• Since section content is complemented using the average of section chunk embeddings (without a summarization model), very long sections may result in reduced search accuracy. (Utilizing a summarization model may be considered in the future.)
<|MERGE_RESOLUTION|>--- conflicted
+++ resolved
@@ -102,15 +102,9 @@
 ```bash
 python web_demo.py
 ```
-<<<<<<< HEAD
 * Sign in with the default credentials `admin`/`password`.
 * Uploaded PDFs are saved under `data/user_uploads/<username>`.
 * You can modify the system prompt in `src/chatbot.py` or provide one in the web interface.
-=======
-• Use the login form (default credentials: admin / password) and upload a PDF. You can modify the "System Prompt" field to test different instructions. Uploaded files are stored in `data/user_uploads/<username>`.
-
-The default prompt used by the chatbot is defined as `DEFAULT_SYSTEM_PROMPT` in `src/chatbot.py`. You may edit this constant or pass your own prompt when creating `PDFChatBot`.
->>>>>>> b2d6b515
 
 ## Key Libraries
 
